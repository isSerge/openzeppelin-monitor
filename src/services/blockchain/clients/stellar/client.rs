--- conflicted
+++ resolved
@@ -307,7 +307,7 @@
 						})
 						.map_err(|client_parse_error| {
 							anyhow::anyhow!(client_parse_error)
-								.context("Failed to parse transactions from response")
+								.context("Failed to parse transaction response")
 						})?;
 
 					let ledger_transactions: Vec<StellarTransactionInfo> =
@@ -317,7 +317,7 @@
 								method_name: RPC_METHOD_GET_TRANSACTIONS,
 							};
 							anyhow::anyhow!(sce_parse_error)
-								.context("Failed to parse transactions from response")
+								.context("Failed to parse transaction response")
 						})?;
 
 					if ledger_transactions.is_empty() {
@@ -439,7 +439,6 @@
 
 			let http_response = self
 				.http_client
-<<<<<<< HEAD
 				.send_raw_request(RPC_METHOD_GET_EVENTS, Some(params))
 				.await;
 
@@ -456,7 +455,7 @@
 						})
 						.map_err(|client_parse_error| {
 							anyhow::anyhow!(client_parse_error)
-								.context("Failed to parse events from response")
+								.context("Failed to parse event response")
 						})?;
 
 					let ledger_events: Vec<StellarEvent> =
@@ -466,12 +465,8 @@
 								method_name: RPC_METHOD_GET_EVENTS,
 							};
 							anyhow::anyhow!(sce_parse_error)
-								.context("Failed to parse events from response")
+								.context("Failed to parse event response")
 						})?;
-
-					if ledger_events.is_empty() {
-						break;
-					}
 
 					for event in ledger_events {
 						if event.ledger > target_sequence {
@@ -488,25 +483,6 @@
 					if cursor.is_none() {
 						break;
 					}
-=======
-				.send_raw_request("getEvents", Some(params))
-				.await
-				.with_context(|| {
-					format!(
-						"Failed to fetch events for ledger range {}-{}",
-						start_sequence, target_sequence
-					)
-				})?;
-
-			let ledger_events: Vec<StellarEvent> =
-				serde_json::from_value(response["result"]["events"].clone())
-					.with_context(|| "Failed to parse event response")?;
-
-			for event in ledger_events {
-				let sequence = event.ledger;
-				if sequence > target_sequence {
-					return Ok(events);
->>>>>>> f02a1370
 				}
 				Err(transport_err) => {
 					// Ledger info for logging
@@ -647,7 +623,7 @@
 								method_name: RPC_METHOD_GET_LEDGERS,
 							};
 							anyhow::anyhow!(sce_parse_error)
-								.context("Failed to parse ledgers from response")
+								.context("Failed to parse ledger response")
 						})?;
 
 					let ledgers: Vec<StellarBlock> = serde_json::from_value(raw_ledgers.clone())
@@ -657,7 +633,7 @@
 								method_name: RPC_METHOD_GET_LEDGERS,
 							};
 							anyhow::anyhow!(sce_parse_error)
-								.context("Failed to parse ledgers from response")
+								.context("Failed to parse ledger response")
 						})?;
 
 					if ledgers.is_empty() {
