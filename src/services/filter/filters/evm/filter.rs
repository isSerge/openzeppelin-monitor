--- conflicted
+++ resolved
@@ -840,19 +840,17 @@
 
 #[cfg(test)]
 mod tests {
-<<<<<<< HEAD
-=======
-	use crate::{models::EVMBaseTransaction, utils::tests::evm::monitor::MonitorBuilder};
-
->>>>>>> 2d66763d
+	use crate::{
+		services::filter::filters::evm::test_helpers::{
+			TestReceiptBuilder, TestTransactionBuilder,
+		},
+		utils::tests::evm::monitor::MonitorBuilder,
+	};
+
 	use super::*;
 	use alloy::primitives::{Address, Bytes, B256, U256};
 	use ethabi::{Function, Param, ParamType};
 	use serde_json::json;
-
-	use crate::services::filter::filters::evm::test_helpers::{
-		TestReceiptBuilder, TestTransactionBuilder,
-	};
 
 	fn create_test_filter() -> EVMBlockFilter<()> {
 		EVMBlockFilter::<()> {
@@ -2224,14 +2222,16 @@
 		let filter = create_test_filter();
 
 		// Test data
-		let args = Some(vec![
-			create_test_param("input", "0x1234567890abcdef", "string"),
-		]);
+		let args = Some(vec![create_test_param(
+			"input",
+			"0x1234567890abcdef",
+			"string",
+		)]);
 
 		assert!(filter.evaluate_expression("input starts_with 0x1234", &args));
 		assert!(filter.evaluate_expression("input starts_with 0x1234567890abcdef", &args));
 		// case-insensitivity check
-		assert!(filter.evaluate_expression("input starts_with '0X1234'", &args)); 
+		assert!(filter.evaluate_expression("input starts_with '0X1234'", &args));
 		// should evaluate false
 		assert!(!filter.evaluate_expression("input starts_with 0xabcd", &args));
 		assert!(!filter.evaluate_expression("input starts_with '1234'", &args)); // missing 0x
@@ -2242,16 +2242,18 @@
 		let filter = create_test_filter();
 
 		// Test data
-		let args = Some(vec![
-			create_test_param("input", "0x1234567890abcdef", "string"),
-		]);
+		let args = Some(vec![create_test_param(
+			"input",
+			"0x1234567890abcdef",
+			"string",
+		)]);
 
 		assert!(filter.evaluate_expression("input ends_with abcdef", &args));
 		assert!(filter.evaluate_expression("input ends_with 0x1234567890abcdef", &args));
 		// should evaluate false
 		assert!(!filter.evaluate_expression("input ends_with 0x1234567890", &args));
 		// case-insensitivity check
-		assert!(filter.evaluate_expression("input ends_with 'ABCDEF'", &args)); 
+		assert!(filter.evaluate_expression("input ends_with 'ABCDEF'", &args));
 	}
 
 	#[test]
@@ -2259,16 +2261,18 @@
 		let filter = create_test_filter();
 
 		// Test data
-		let args = Some(vec![
-			create_test_param("input", "0x1234567890abcdef", "string"),
-		]);
+		let args = Some(vec![create_test_param(
+			"input",
+			"0x1234567890abcdef",
+			"string",
+		)]);
 
 		assert!(filter.evaluate_expression("input contains 567890", &args));
 		assert!(filter.evaluate_expression("input contains 0x1234", &args));
 		assert!(filter.evaluate_expression("input contains abcdef", &args));
 		assert!(!filter.evaluate_expression("input contains ffffff", &args));
 		// case-insensitivity checks
-		assert!(filter.evaluate_expression("input contains ABCDEF", &args)); 
+		assert!(filter.evaluate_expression("input contains ABCDEF", &args));
 		assert!(filter.evaluate_expression("input contains 90aB", &args));
 	}
 
