--- conflicted
+++ resolved
@@ -61,11 +61,8 @@
 url = "2.5"
 urlencoding = "2.1.3"
 uuid = "1.15.0"
-<<<<<<< HEAD
 winnow = "0.7.9"
-=======
 zeroize = { version = "1.8.1", features = ["derive"] }
->>>>>>> f20086b0
 
 [dev-dependencies]
 cargo-llvm-cov = "0.6"
