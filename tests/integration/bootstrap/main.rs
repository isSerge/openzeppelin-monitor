--- conflicted
+++ resolved
@@ -16,17 +16,11 @@
 		process_block,
 	},
 	models::{
-<<<<<<< HEAD
-		BlockChainType, EVMMonitorMatch, EVMTransactionReceipt, MatchConditions, Monitor,
-		MonitorMatch, ProcessedBlock, ScriptLanguage, SecretString, SecretValue, StellarBlock,
-		StellarMonitorMatch, Trigger, TriggerConditions,
-=======
 		AddressWithSpec, BlockChainType, ContractSpec, EVMContractSpec, EVMMonitorMatch,
 		EVMTransactionReceipt, MatchConditions, Monitor, MonitorMatch, ProcessedBlock,
 		ScriptLanguage, SecretString, SecretValue, StellarBlock, StellarContractSpec,
 		StellarFormattedContractSpec, StellarMonitorMatch, TransactionType, Trigger,
 		TriggerConditions,
->>>>>>> bd0d657f
 	},
 	services::{
 		filter::{stellar_helpers::are_same_address, FilterService},
@@ -499,17 +493,9 @@
 		network_slug: "ethereum_mainnet".to_string(),
 		processing_results: vec![MonitorMatch::EVM(Box::new(EVMMonitorMatch {
 			monitor,
-<<<<<<< HEAD
 			transaction: TransactionBuilder::new().build(),
-			receipt: EVMTransactionReceipt::default(),
-=======
-			transaction: match create_test_transaction(BlockChainType::EVM) {
-				TransactionType::EVM(tx) => tx,
-				_ => panic!("Expected EVM transaction"),
-			},
 			receipt: Some(EVMTransactionReceipt::default()),
 			logs: Some(vec![]),
->>>>>>> bd0d657f
 			network_slug: "ethereum_mainnet".to_string(),
 			matched_on: MatchConditions::default(),
 			matched_on_args: None,
