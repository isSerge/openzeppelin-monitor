--- conflicted
+++ resolved
@@ -548,19 +548,8 @@
 		let mut matched_transactions = Vec::new();
 
 		// Test that transactions match when no conditions are specified
-<<<<<<< HEAD
-		let monitor = Monitor {
-			match_conditions: MatchConditions {
-				transactions: vec![],
-				functions: vec![],
-				events: vec![],
-			},
-			..Default::default()
-		};
-=======
 		let monitor = MonitorBuilder::new().build();
 
->>>>>>> 2d66763d
 		filter.find_matching_transaction(
 			&TransactionStatus::Success,
 			&tx,
